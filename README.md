--- conflicted
+++ resolved
@@ -230,8 +230,5 @@
 - 0.7.0 filter functions for the cases where errors aren't real errors like
   io.EOF
 - 0.8.0 `try.To()` & `assert.That()`, etc. functions with the help of the generics
-<<<<<<< HEAD
+- 0.8.1 **bug-fix**: `runtime.Error` types are treated as `panics` now (Issue #1)
 - 0.8.3 `try.IsXX()` bug fix, lots of new documentation
-=======
-- 0.8.1 BUG-FIX: `runtime.Error` types are treated as `panics` (Issue #1)
->>>>>>> 24e4b38a
